--- conflicted
+++ resolved
@@ -63,14 +63,11 @@
         "onCommand:azureApiManagement.extractApi",
         "onCommand:azureApiManagement.importFunctionApp",
         "onCommand:azureApiManagement.importFunctionAppToApi",
-<<<<<<< HEAD
         "onCommand:azureApiManagement.importWebApp",
-        "onCommand:azureApiManagement.importWebAppToApi"
-=======
+        "onCommand:azureApiManagement.importWebAppToApi",
         "onCommand:azureApiManagement.copyDockerRunCommand",
         "onCommand:azureApiManagement.generateKubernetesDeployment",
         "onCommand:azureApiManagement.generateNewGatewayToken"
->>>>>>> e4e34e68
     ],
     "main": "main",
     "contributes": {
@@ -268,7 +265,6 @@
                 "category": "Azure API Management"
             },
             {
-<<<<<<< HEAD
                 "command": "azureApiManagement.importWebApp",
                 "title": "%azureApiManagement.importWebApp%",
                 "category": "Azure API Management"
@@ -276,7 +272,9 @@
             {
                 "command": "azureApiManagement.importWebAppToApi",
                 "title": "%azureApiManagement.importWebAppToApi%",
-=======
+                "category": "Azure API Management"
+            },
+            {
                 "command": "azureApiManagement.copyDockerRunCommand",
                 "title": "%azureApiManagement.copyDockerRunCommand%",
                 "category": "Azure API Management"
@@ -285,10 +283,10 @@
                 "command": "azureApiManagement.generateKubernetesDeployment",
                 "title": "%azureApiManagement.generateKubernetesDeployment%",
                 "category": "Azure API Management"
-            },{
+            },
+            {
                 "command": "azureApiManagement.generateNewGatewayToken",
                 "title": "%azureApiManagement.generateNewGatewayToken%",
->>>>>>> e4e34e68
                 "category": "Azure API Management"
             }
         ],
